--- conflicted
+++ resolved
@@ -113,7 +113,7 @@
   Htable[15].hi = V.hi ^ Htable[7].hi, Htable[15].lo = V.lo ^ Htable[7].lo;
 
 #if defined(GHASH_ASM) && defined(OPENSSL_ARM)
-  /* ARM assembler expects specific dword order in Htable. */
+  // ARM assembler expects specific dword order in Htable.
   {
     int j;
 
@@ -190,23 +190,13 @@
   to_be_u64_ptr(Xi + 8, Z.lo);
 }
 
-<<<<<<< HEAD
-/* Streamed gcm_mult_4bit, see GFp_gcm128_[en|de]crypt for
- * details... Compiler-generated code doesn't seem to give any
- * performance improvement, at least not on x86[_64]. It's here
- * mostly as reference and a placeholder for possible future
- * non-trivial optimization[s]... */
-static void GFp_gcm_ghash_4bit(uint8_t Xi[16], const u128 Htable[16],
-                               const uint8_t *inp, size_t len) {
-=======
-// Streamed gcm_mult_4bit, see CRYPTO_gcm128_[en|de]crypt for
+// Streamed gcm_mult_4bit, see GFp_gcm128_[en|de]crypt for
 // details... Compiler-generated code doesn't seem to give any
 // performance improvement, at least not on x86[_64]. It's here
 // mostly as reference and a placeholder for possible future
 // non-trivial optimization[s]...
-static void gcm_ghash_4bit(uint64_t Xi[2], const u128 Htable[16],
-                           const uint8_t *inp, size_t len) {
->>>>>>> 808f8329
+static void GFp_gcm_ghash_4bit(uint8_t Xi[16], const u128 Htable[16],
+                               const uint8_t *inp, size_t len) {
   u128 Z;
   int cnt;
   size_t rem, nlo, nhi;
@@ -260,32 +250,18 @@
     Xi[1] = from_be_u64(Z.lo);
   } while (inp += 16, len -= 16);
 }
-<<<<<<< HEAD
-#else /* GHASH_ASM */
+#else // GHASH_ASM
 void GFp_gcm_gmult_4bit(uint8_t Xi[16], const u128 Htable[16]);
 void GFp_gcm_ghash_4bit(uint8_t Xi[16], const u128 Htable[16],
                         const uint8_t *inp, size_t len);
-=======
-#else  // GHASH_ASM
-void gcm_gmult_4bit(uint64_t Xi[2], const u128 Htable[16]);
-void gcm_ghash_4bit(uint64_t Xi[2], const u128 Htable[16], const uint8_t *inp,
-                    size_t len);
->>>>>>> 808f8329
 #endif
 
 #define GCM_MUL(ctx, Xi) GFp_gcm_gmult_4bit((ctx)->Xi, (ctx)->Htable)
 #if defined(GHASH_ASM)
-<<<<<<< HEAD
 #define GHASH(ctx, in, len) GFp_gcm_ghash_4bit((ctx)->Xi, (ctx)->Htable, in, len)
-/* GHASH_CHUNK is "stride parameter" missioned to mitigate cache
- * trashing effect. In other words idea is to hash data while it's
- * still in L1 cache after encryption pass... */
-=======
-#define GHASH(ctx, in, len) gcm_ghash_4bit((ctx)->Xi.u, (ctx)->Htable, in, len)
 // GHASH_CHUNK is "stride parameter" missioned to mitigate cache
 // trashing effect. In other words idea is to hash data while it's
 // still in L1 cache after encryption pass...
->>>>>>> 808f8329
 #define GHASH_CHUNK (3 * 1024)
 #endif
 
@@ -332,41 +308,13 @@
                       size_t len);
 #endif
 
-<<<<<<< HEAD
 #if defined(OPENSSL_ARM) && __ARM_MAX_ARCH__ >= 7
 #define GCM_FUNCREF_4BIT
-/* 32-bit ARM also has support for doing GCM with NEON instructions. */
+// 32-bit ARM also has support for doing GCM with NEON instructions.
 void GFp_gcm_init_neon(u128 Htable[16], const uint64_t Xi[2]);
 void GFp_gcm_gmult_neon(uint8_t Xi[16], const u128 Htable[16]);
 void GFp_gcm_ghash_neon(uint8_t Xi[16], const u128 Htable[16],
                         const uint8_t *inp, size_t len);
-=======
-#if defined(OPENSSL_ARM)
-// 32-bit ARM also has support for doing GCM with NEON instructions.
-static int neon_capable(void) {
-  return CRYPTO_is_NEON_capable();
-}
-
-void gcm_init_neon(u128 Htable[16], const uint64_t Xi[2]);
-void gcm_gmult_neon(uint64_t Xi[2], const u128 Htable[16]);
-void gcm_ghash_neon(uint64_t Xi[2], const u128 Htable[16], const uint8_t *inp,
-                    size_t len);
-#else
-// AArch64 only has the ARMv8 versions of functions.
-static int neon_capable(void) {
-  return 0;
-}
-static void gcm_init_neon(u128 Htable[16], const uint64_t Xi[2]) {
-  abort();
-}
-static void gcm_gmult_neon(uint64_t Xi[2], const u128 Htable[16]) {
-  abort();
-}
-static void gcm_ghash_neon(uint64_t Xi[2], const u128 Htable[16],
-                           const uint8_t *inp, size_t len) {
-  abort();
-}
->>>>>>> 808f8329
 #endif
 
 #elif defined(OPENSSL_PPC64LE)
@@ -376,9 +324,9 @@
 void GFp_gcm_gmult_p8(uint64_t Xi[2], const u128 Htable[16]);
 void GFp_gcm_ghash_p8(uint64_t Xi[2], const u128 Htable[16], const uint8_t *inp,
                       size_t len);
-#endif /* Platform */
-
-#endif /* GHASH_ASM */
+#endif // Platform
+
+#endif // GHASH_ASM
 
 #ifdef GCM_FUNCREF_4BIT
 #undef GCM_MUL
@@ -399,8 +347,7 @@
   uint8_t H_be[16];
   (*block)(ZEROS, H_be, key);
 
-<<<<<<< HEAD
-  /* H is stored in host byte order */
+  // H is stored in host byte order
   alignas(16) uint64_t H[2];
   H[0] = from_be_u64_ptr(H_be);
   H[1] = from_be_u64_ptr(H_be + 8);
@@ -410,33 +357,19 @@
 
   OPENSSL_COMPILE_ASSERT(sizeof(Htable) == GCM128_SERIALIZED_LEN,
                          GCM128_SERIALIZED_LEN_is_wrong);
-=======
-  // H is stored in host byte order
-  H.u[0] = CRYPTO_bswap8(H.u[0]);
-  H.u[1] = CRYPTO_bswap8(H.u[1]);
->>>>>>> 808f8329
 
   memcpy(serialized_ctx, Htable, GCM128_SERIALIZED_LEN);
 }
 
 static void gcm128_init_htable(u128 Htable[GCM128_HTABLE_LEN],
                                const uint64_t H[2]) {
-  /* Keep in sync with |gcm128_init_gmult_ghash|. */
+  // Keep in sync with |gcm128_init_gmult_ghash|.
 
 #if defined(GHASH_ASM_X86_64) || defined(GHASH_ASM_X86)
   if (GFp_gcm_clmul_enabled()) {
 #if defined(GHASH_ASM_X86_64)
-<<<<<<< HEAD
-    if (((GFp_ia32cap_P[1] >> 22) & 0x41) == 0x41) { /* AVX+MOVBE */
+    if (((GFp_ia32cap_P[1] >> 22) & 0x41) == 0x41) { // AVX+MOVBE
       GFp_gcm_init_avx(Htable, H);
-=======
-  if (crypto_gcm_clmul_enabled()) {
-    if (((OPENSSL_ia32cap_get()[1] >> 22) & 0x41) == 0x41) {  // AVX+MOVBE
-      gcm_init_avx(out_table, H.u);
-      *out_mult = gcm_gmult_avx;
-      *out_hash = gcm_ghash_avx;
-      *out_is_avx = 1;
->>>>>>> 808f8329
       return;
     }
 #endif
@@ -470,55 +403,16 @@
                                     int is_aesni_encrypt) {
   (void)is_aesni_encrypt; // Unused
 
-  /* Keep in sync with |gcm128_init_htable|. */
-
-<<<<<<< HEAD
+  // Keep in sync with |gcm128_init_htable|.
+
 #if defined(GHASH_ASM_X86_64) || defined(GHASH_ASM_X86)
   if (GFp_gcm_clmul_enabled()) {
 #if defined(GHASH_ASM_X86_64)
-    if (((GFp_ia32cap_P[1] >> 22) & 0x41) == 0x41) { /* AVX+MOVBE */
+    if (((GFp_ia32cap_P[1] >> 22) & 0x41) == 0x41) { // AVX+MOVBE
       ctx->gmult = GFp_gcm_gmult_avx;
       ctx->ghash = GFp_gcm_ghash_avx;
       ctx->use_aesni_gcm_crypt = is_aesni_encrypt ? 1 : 0;
       return;
-=======
-void CRYPTO_gcm128_setiv(GCM128_CONTEXT *ctx, const void *key,
-                         const uint8_t *iv, size_t len) {
-  unsigned int ctr;
-#ifdef GCM_FUNCREF_4BIT
-  void (*gcm_gmult_p)(uint64_t Xi[2], const u128 Htable[16]) = ctx->gmult;
-#endif
-
-  ctx->Yi.u[0] = 0;
-  ctx->Yi.u[1] = 0;
-  ctx->Xi.u[0] = 0;
-  ctx->Xi.u[1] = 0;
-  ctx->len.u[0] = 0;  // AAD length
-  ctx->len.u[1] = 0;  // message length
-  ctx->ares = 0;
-  ctx->mres = 0;
-
-  if (len == 12) {
-    OPENSSL_memcpy(ctx->Yi.c, iv, 12);
-    ctx->Yi.c[15] = 1;
-    ctr = 1;
-  } else {
-    uint64_t len0 = len;
-
-    while (len >= 16) {
-      for (size_t i = 0; i < 16; ++i) {
-        ctx->Yi.c[i] ^= iv[i];
-      }
-      GCM_MUL(ctx, Yi);
-      iv += 16;
-      len -= 16;
-    }
-    if (len) {
-      for (size_t i = 0; i < len; ++i) {
-        ctx->Yi.c[i] ^= iv[i];
-      }
-      GCM_MUL(ctx, Yi);
->>>>>>> 808f8329
     }
 #endif
     ctx->gmult = GFp_gcm_gmult_clmul;
@@ -548,25 +442,13 @@
   }
 #endif
 
-<<<<<<< HEAD
 #if defined(GHASH_ASM_X86)
   ctx->gmult = GFp_gcm_gmult_4bit_mmx;
   ctx->ghash = GFp_gcm_ghash_4bit_mmx;
-=======
-  // Process a whole number of blocks.
-#ifdef GHASH
-  size_t len_blocks = len & kSizeTWithoutLower4Bits;
-  if (len_blocks != 0) {
-    GHASH(ctx, aad, len_blocks);
-    aad += len_blocks;
-    len -= len_blocks;
-  }
->>>>>>> 808f8329
 #else
   ctx->gmult = GFp_gcm_gmult_4bit;
   ctx->ghash = GFp_gcm_ghash_4bit;
 #endif
-<<<<<<< HEAD
 }
 
 void GFp_gcm128_init(GCM128_CONTEXT *ctx, const AES_KEY *key,
@@ -574,84 +456,6 @@
                         const uint8_t serialized_ctx[GCM128_SERIALIZED_LEN],
                         const uint8_t *iv) {
   uint32_t ctr = 1;
-=======
-
-  // Process the remainder.
-  if (len != 0) {
-    n = (unsigned int)len;
-    for (size_t i = 0; i < len; ++i) {
-      ctx->Xi.c[i] ^= aad[i];
-    }
-  }
-
-  ctx->ares = n;
-  return 1;
-}
-
-int CRYPTO_gcm128_encrypt(GCM128_CONTEXT *ctx, const void *key,
-                          const unsigned char *in, unsigned char *out,
-                          size_t len) {
-  unsigned int n, ctr;
-  uint64_t mlen = ctx->len.u[1];
-  block128_f block = ctx->block;
-#ifdef GCM_FUNCREF_4BIT
-  void (*gcm_gmult_p)(uint64_t Xi[2], const u128 Htable[16]) = ctx->gmult;
-#ifdef GHASH
-  void (*gcm_ghash_p)(uint64_t Xi[2], const u128 Htable[16], const uint8_t *inp,
-                      size_t len) = ctx->ghash;
-#endif
-#endif
-
-  mlen += len;
-  if (mlen > ((UINT64_C(1) << 36) - 32) ||
-      (sizeof(len) == 8 && mlen < len)) {
-    return 0;
-  }
-  ctx->len.u[1] = mlen;
-
-  if (ctx->ares) {
-    // First call to encrypt finalizes GHASH(AAD)
-    GCM_MUL(ctx, Xi);
-    ctx->ares = 0;
-  }
-
-  ctr = CRYPTO_bswap4(ctx->Yi.d[3]);
-
-  n = ctx->mres;
-  if (n) {
-    while (n && len) {
-      ctx->Xi.c[n] ^= *(out++) = *(in++) ^ ctx->EKi.c[n];
-      --len;
-      n = (n + 1) % 16;
-    }
-    if (n == 0) {
-      GCM_MUL(ctx, Xi);
-    } else {
-      ctx->mres = n;
-      return 1;
-    }
-  }
-  if (STRICT_ALIGNMENT && ((size_t)in | (size_t)out) % sizeof(size_t) != 0) {
-    for (size_t i = 0; i < len; ++i) {
-      if (n == 0) {
-        (*block)(ctx->Yi.c, ctx->EKi.c, key);
-        ++ctr;
-        ctx->Yi.d[3] = CRYPTO_bswap4(ctr);
-      }
-      ctx->Xi.c[n] ^= out[i] = in[i] ^ ctx->EKi.c[n];
-      n = (n + 1) % 16;
-      if (n == 0) {
-        GCM_MUL(ctx, Xi);
-      }
-    }
-
-    ctx->mres = n;
-    return 1;
-  }
-#if defined(GHASH) && defined(GHASH_CHUNK)
-  while (len >= GHASH_CHUNK) {
-    size_t j = GHASH_CHUNK;
->>>>>>> 808f8329
 
   memset(ctx, 0, sizeof(*ctx));
   memcpy(ctx->Yi, iv, 12);
@@ -680,58 +484,6 @@
   if (ctx->len.u[0] > (UINT64_C(1) << 61)) {
     return 0;
   }
-<<<<<<< HEAD
-=======
-  ctx->len.u[1] = mlen;
-
-  if (ctx->ares) {
-    // First call to decrypt finalizes GHASH(AAD)
-    GCM_MUL(ctx, Xi);
-    ctx->ares = 0;
-  }
-
-  ctr = CRYPTO_bswap4(ctx->Yi.d[3]);
-
-  n = ctx->mres;
-  if (n) {
-    while (n && len) {
-      uint8_t c = *(in++);
-      *(out++) = c ^ ctx->EKi.c[n];
-      ctx->Xi.c[n] ^= c;
-      --len;
-      n = (n + 1) % 16;
-    }
-    if (n == 0) {
-      GCM_MUL(ctx, Xi);
-    } else {
-      ctx->mres = n;
-      return 1;
-    }
-  }
-  if (STRICT_ALIGNMENT && ((size_t)in | (size_t)out) % sizeof(size_t) != 0) {
-    for (size_t i = 0; i < len; ++i) {
-      uint8_t c;
-      if (n == 0) {
-        (*block)(ctx->Yi.c, ctx->EKi.c, key);
-        ++ctr;
-        ctx->Yi.d[3] = CRYPTO_bswap4(ctr);
-      }
-      c = in[i];
-      out[i] = c ^ ctx->EKi.c[n];
-      ctx->Xi.c[n] ^= c;
-      n = (n + 1) % 16;
-      if (n == 0) {
-        GCM_MUL(ctx, Xi);
-      }
-    }
-
-    ctx->mres = n;
-    return 1;
-  }
-#if defined(GHASH) && defined(GHASH_CHUNK)
-  while (len >= GHASH_CHUNK) {
-    size_t j = GHASH_CHUNK;
->>>>>>> 808f8329
 
   if (len > 0) {
     for (;;) {
@@ -767,43 +519,12 @@
   if (ctx->len.u[1] > ((UINT64_C(1) << 36) - 32)) {
     return 0;
   }
-<<<<<<< HEAD
-
-#if defined(AESNI_GCM)
-  if (ctx->use_aesni_gcm_crypt) {
-    /* |aesni_gcm_encrypt| may not process all the input given to it. It may
-     * not process *any* of its input if it is deemed too small. */
-    size_t bulk = GFp_aesni_gcm_encrypt(in, out, len, key, ctx->Yi, ctx->Xi);
-=======
-  ctx->len.u[1] = mlen;
-
-  if (ctx->ares) {
-    // First call to encrypt finalizes GHASH(AAD)
-    GCM_MUL(ctx, Xi);
-    ctx->ares = 0;
-  }
-
-  n = ctx->mres;
-  if (n) {
-    while (n && len) {
-      ctx->Xi.c[n] ^= *(out++) = *(in++) ^ ctx->EKi.c[n];
-      --len;
-      n = (n + 1) % 16;
-    }
-    if (n == 0) {
-      GCM_MUL(ctx, Xi);
-    } else {
-      ctx->mres = n;
-      return 1;
-    }
-  }
 
 #if defined(AESNI_GCM)
   if (ctx->use_aesni_gcm_crypt) {
     // |aesni_gcm_encrypt| may not process all the input given to it. It may
     // not process *any* of its input if it is deemed too small.
-    size_t bulk = aesni_gcm_encrypt(in, out, len, key, ctx->Yi.c, ctx->Xi.u);
->>>>>>> 808f8329
+    size_t bulk = GFp_aesni_gcm_encrypt(in, out, len, key, ctx->Yi, ctx->Xi);
     in += bulk;
     out += bulk;
     len -= bulk;
@@ -877,45 +598,12 @@
   if (ctx->len.u[1] > ((UINT64_C(1) << 36) - 32)) {
     return 0;
   }
-<<<<<<< HEAD
-
-#if defined(AESNI_GCM)
-  if (ctx->use_aesni_gcm_crypt) {
-    /* |aesni_gcm_decrypt| may not process all the input given to it. It may
-     * not process *any* of its input if it is deemed too small. */
-    size_t bulk = GFp_aesni_gcm_decrypt(in, out, len, key, ctx->Yi, ctx->Xi);
-=======
-  ctx->len.u[1] = mlen;
-
-  if (ctx->ares) {
-    // First call to decrypt finalizes GHASH(AAD)
-    GCM_MUL(ctx, Xi);
-    ctx->ares = 0;
-  }
-
-  n = ctx->mres;
-  if (n) {
-    while (n && len) {
-      uint8_t c = *(in++);
-      *(out++) = c ^ ctx->EKi.c[n];
-      ctx->Xi.c[n] ^= c;
-      --len;
-      n = (n + 1) % 16;
-    }
-    if (n == 0) {
-      GCM_MUL(ctx, Xi);
-    } else {
-      ctx->mres = n;
-      return 1;
-    }
-  }
 
 #if defined(AESNI_GCM)
   if (ctx->use_aesni_gcm_crypt) {
     // |aesni_gcm_decrypt| may not process all the input given to it. It may
     // not process *any* of its input if it is deemed too small.
-    size_t bulk = aesni_gcm_decrypt(in, out, len, key, ctx->Yi.c, ctx->Xi.u);
->>>>>>> 808f8329
+    size_t bulk = GFp_aesni_gcm_decrypt(in, out, len, key, ctx->Yi, ctx->Xi);
     in += bulk;
     out += bulk;
     len -= bulk;
@@ -1000,14 +688,8 @@
 #if defined(OPENSSL_X86) || defined(OPENSSL_X86_64)
 int GFp_gcm_clmul_enabled(void) {
 #ifdef GHASH_ASM
-<<<<<<< HEAD
-  return GFp_ia32cap_P[0] & (1 << 24) && /* check FXSR bit */
-         GFp_ia32cap_P[1] & (1 << 1);    /* check PCLMULQDQ bit */
-=======
-  const uint32_t *ia32cap = OPENSSL_ia32cap_get();
-  return (ia32cap[0] & (1 << 24)) &&  // check FXSR bit
-         (ia32cap[1] & (1 << 1));     // check PCLMULQDQ bit
->>>>>>> 808f8329
+  return GFp_ia32cap_P[0] & (1 << 24) && // check FXSR bit
+         GFp_ia32cap_P[1] & (1 << 1);    // check PCLMULQDQ bit
 #else
   return 0;
 #endif
