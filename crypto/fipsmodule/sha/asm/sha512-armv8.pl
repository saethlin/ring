#! /usr/bin/env perl
# Copyright 2014-2016 The OpenSSL Project Authors. All Rights Reserved.
#
# Licensed under the OpenSSL license (the "License").  You may not use
# this file except in compliance with the License.  You can obtain a copy
# in the file LICENSE in the source distribution or at
# https://www.openssl.org/source/license.html

# ====================================================================
# Written by Andy Polyakov <appro@openssl.org> for the OpenSSL
# project. The module is, however, dual licensed under OpenSSL and
# CRYPTOGAMS licenses depending on where you obtain it. For further
# details see http://www.openssl.org/~appro/cryptogams/.
#
# Permission to use under GPLv2 terms is granted.
# ====================================================================
#
# SHA256/512 for ARMv8.
#
# Performance in cycles per processed byte and improvement coefficient
# over code generated with "default" compiler:
#
#		SHA256-hw	SHA256(*)	SHA512
# Apple A7	1.97		10.5 (+33%)	6.73 (-1%(**))
# Cortex-A53	2.38		15.5 (+115%)	10.0 (+150%(***))
# Cortex-A57	2.31		11.6 (+86%)	7.51 (+260%(***))
# Denver	2.01		10.5 (+26%)	6.70 (+8%)
# X-Gene			20.0 (+100%)	12.8 (+300%(***))
# Mongoose	2.36		13.0 (+50%)	8.36 (+33%)
#
# (*)	Software SHA256 results are of lesser relevance, presented
#	mostly for informational purposes.
# (**)	The result is a trade-off: it's possible to improve it by
#	10% (or by 1 cycle per round), but at the cost of 20% loss
#	on Cortex-A53 (or by 4 cycles per round).
# (***)	Super-impressive coefficients over gcc-generated code are
#	indication of some compiler "pathology", most notably code
#	generated with -mgeneral-regs-only is significanty faster
#	and the gap is only 40-90%.

$output=pop;
$flavour=pop;

if ($flavour && $flavour ne "void") {
    $0 =~ m/(.*[\/\\])[^\/\\]+$/; $dir=$1;
    ( $xlate="${dir}arm-xlate.pl" and -f $xlate ) or
    ( $xlate="${dir}../../../perlasm/arm-xlate.pl" and -f $xlate) or
    die "can't locate arm-xlate.pl";

    open OUT,"| \"$^X\" $xlate $flavour $output";
    *STDOUT=*OUT;
} else {
    open STDOUT,">$output";
}

if ($output =~ /sha512-armv8/) {
	$BITS=512;
	$SZ=8;
	@Sigma0=(28,34,39);
	@Sigma1=(14,18,41);
	@sigma0=(1,  8, 7);
	@sigma1=(19,61, 6);
	$rounds=80;
	$reg_t="x";
} else {
	$BITS=256;
	$SZ=4;
	@Sigma0=( 2,13,22);
	@Sigma1=( 6,11,25);
	@sigma0=( 7,18, 3);
	@sigma1=(17,19,10);
	$rounds=64;
	$reg_t="w";
}

$func="GFp_sha${BITS}_block_data_order";

($ctx,$inp,$num,$Ktbl)=map("x$_",(0..2,30));

@X=map("$reg_t$_",(3..15,0..2));
@V=($A,$B,$C,$D,$E,$F,$G,$H)=map("$reg_t$_",(20..27));
($t0,$t1,$t2,$t3)=map("$reg_t$_",(16,17,19,28));

sub BODY_00_xx {
my ($i,$a,$b,$c,$d,$e,$f,$g,$h)=@_;
my $j=($i+1)&15;
my ($T0,$T1,$T2)=(@X[($i-8)&15],@X[($i-9)&15],@X[($i-10)&15]);
   $T0=@X[$i+3] if ($i<11);

$code.=<<___	if ($i<16);
#ifndef	__ARMEB__
	rev	@X[$i],@X[$i]			// $i
#endif
___
$code.=<<___	if ($i<13 && ($i&1));
	ldp	@X[$i+1],@X[$i+2],[$inp],#2*$SZ
___
$code.=<<___	if ($i==13);
	ldp	@X[14],@X[15],[$inp]
___
$code.=<<___	if ($i>=14);
	ldr	@X[($i-11)&15],[sp,#`$SZ*(($i-11)%4)`]
___
$code.=<<___	if ($i>0 && $i<16);
	add	$a,$a,$t1			// h+=Sigma0(a)
___
$code.=<<___	if ($i>=11);
	str	@X[($i-8)&15],[sp,#`$SZ*(($i-8)%4)`]
___
# While ARMv8 specifies merged rotate-n-logical operation such as
# 'eor x,y,z,ror#n', it was found to negatively affect performance
# on Apple A7. The reason seems to be that it requires even 'y' to
# be available earlier. This means that such merged instruction is
# not necessarily best choice on critical path... On the other hand
# Cortex-A5x handles merged instructions much better than disjoint
# rotate and logical... See (**) footnote above.
$code.=<<___	if ($i<15);
	ror	$t0,$e,#$Sigma1[0]
	add	$h,$h,$t2			// h+=K[i]
	eor	$T0,$e,$e,ror#`$Sigma1[2]-$Sigma1[1]`
	and	$t1,$f,$e
	bic	$t2,$g,$e
	add	$h,$h,@X[$i&15]			// h+=X[i]
	orr	$t1,$t1,$t2			// Ch(e,f,g)
	eor	$t2,$a,$b			// a^b, b^c in next round
	eor	$t0,$t0,$T0,ror#$Sigma1[1]	// Sigma1(e)
	ror	$T0,$a,#$Sigma0[0]
	add	$h,$h,$t1			// h+=Ch(e,f,g)
	eor	$t1,$a,$a,ror#`$Sigma0[2]-$Sigma0[1]`
	add	$h,$h,$t0			// h+=Sigma1(e)
	and	$t3,$t3,$t2			// (b^c)&=(a^b)
	add	$d,$d,$h			// d+=h
	eor	$t3,$t3,$b			// Maj(a,b,c)
	eor	$t1,$T0,$t1,ror#$Sigma0[1]	// Sigma0(a)
	add	$h,$h,$t3			// h+=Maj(a,b,c)
	ldr	$t3,[$Ktbl],#$SZ		// *K++, $t2 in next round
	//add	$h,$h,$t1			// h+=Sigma0(a)
___
$code.=<<___	if ($i>=15);
	ror	$t0,$e,#$Sigma1[0]
	add	$h,$h,$t2			// h+=K[i]
	ror	$T1,@X[($j+1)&15],#$sigma0[0]
	and	$t1,$f,$e
	ror	$T2,@X[($j+14)&15],#$sigma1[0]
	bic	$t2,$g,$e
	ror	$T0,$a,#$Sigma0[0]
	add	$h,$h,@X[$i&15]			// h+=X[i]
	eor	$t0,$t0,$e,ror#$Sigma1[1]
	eor	$T1,$T1,@X[($j+1)&15],ror#$sigma0[1]
	orr	$t1,$t1,$t2			// Ch(e,f,g)
	eor	$t2,$a,$b			// a^b, b^c in next round
	eor	$t0,$t0,$e,ror#$Sigma1[2]	// Sigma1(e)
	eor	$T0,$T0,$a,ror#$Sigma0[1]
	add	$h,$h,$t1			// h+=Ch(e,f,g)
	and	$t3,$t3,$t2			// (b^c)&=(a^b)
	eor	$T2,$T2,@X[($j+14)&15],ror#$sigma1[1]
	eor	$T1,$T1,@X[($j+1)&15],lsr#$sigma0[2]	// sigma0(X[i+1])
	add	$h,$h,$t0			// h+=Sigma1(e)
	eor	$t3,$t3,$b			// Maj(a,b,c)
	eor	$t1,$T0,$a,ror#$Sigma0[2]	// Sigma0(a)
	eor	$T2,$T2,@X[($j+14)&15],lsr#$sigma1[2]	// sigma1(X[i+14])
	add	@X[$j],@X[$j],@X[($j+9)&15]
	add	$d,$d,$h			// d+=h
	add	$h,$h,$t3			// h+=Maj(a,b,c)
	ldr	$t3,[$Ktbl],#$SZ		// *K++, $t2 in next round
	add	@X[$j],@X[$j],$T1
	add	$h,$h,$t1			// h+=Sigma0(a)
	add	@X[$j],@X[$j],$T2
___
	($t2,$t3)=($t3,$t2);
}

$code.=<<___;
#ifndef	__KERNEL__
# include <GFp/arm_arch.h>
#endif

.text

.extern	GFp_armcap_P
.globl	$func
.type	$func,%function
.align	6
$func:
___
$code.=<<___	if ($SZ==4);
#ifndef	__KERNEL__
<<<<<<< HEAD
# ifdef	__ILP32__
	ldrsw	x16,.LGFp_armcap_P
# else
	ldr	x16,.LGFp_armcap_P
# endif
	adr	x17,.LGFp_armcap_P
	add	x16,x16,x17
=======
	adrp	x16,:pg_hi21:OPENSSL_armcap_P
	add	x16,x16,:lo12:OPENSSL_armcap_P
>>>>>>> 293d9ee4
	ldr	w16,[x16]
	tst	w16,#ARMV8_SHA256
	b.ne	.Lv8_entry
#endif
___
$code.=<<___;
	stp	x29,x30,[sp,#-128]!
	add	x29,sp,#0

	stp	x19,x20,[sp,#16]
	stp	x21,x22,[sp,#32]
	stp	x23,x24,[sp,#48]
	stp	x25,x26,[sp,#64]
	stp	x27,x28,[sp,#80]
	sub	sp,sp,#4*$SZ

	ldp	$A,$B,[$ctx]				// load context
	ldp	$C,$D,[$ctx,#2*$SZ]
	ldp	$E,$F,[$ctx,#4*$SZ]
	add	$num,$inp,$num,lsl#`log(16*$SZ)/log(2)`	// end of input
	ldp	$G,$H,[$ctx,#6*$SZ]
	adrp	$Ktbl,:pg_hi21:.LK$BITS
	add	$Ktbl,$Ktbl,:lo12:.LK$BITS
	stp	$ctx,$num,[x29,#96]

.Loop:
	ldp	@X[0],@X[1],[$inp],#2*$SZ
	ldr	$t2,[$Ktbl],#$SZ			// *K++
	eor	$t3,$B,$C				// magic seed
	str	$inp,[x29,#112]
___
for ($i=0;$i<16;$i++)	{ &BODY_00_xx($i,@V); unshift(@V,pop(@V)); }
$code.=".Loop_16_xx:\n";
for (;$i<32;$i++)	{ &BODY_00_xx($i,@V); unshift(@V,pop(@V)); }
$code.=<<___;
	cbnz	$t2,.Loop_16_xx

	ldp	$ctx,$num,[x29,#96]
	ldr	$inp,[x29,#112]
	sub	$Ktbl,$Ktbl,#`$SZ*($rounds+1)`		// rewind

	ldp	@X[0],@X[1],[$ctx]
	ldp	@X[2],@X[3],[$ctx,#2*$SZ]
	add	$inp,$inp,#14*$SZ			// advance input pointer
	ldp	@X[4],@X[5],[$ctx,#4*$SZ]
	add	$A,$A,@X[0]
	ldp	@X[6],@X[7],[$ctx,#6*$SZ]
	add	$B,$B,@X[1]
	add	$C,$C,@X[2]
	add	$D,$D,@X[3]
	stp	$A,$B,[$ctx]
	add	$E,$E,@X[4]
	add	$F,$F,@X[5]
	stp	$C,$D,[$ctx,#2*$SZ]
	add	$G,$G,@X[6]
	add	$H,$H,@X[7]
	cmp	$inp,$num
	stp	$E,$F,[$ctx,#4*$SZ]
	stp	$G,$H,[$ctx,#6*$SZ]
	b.ne	.Loop

	ldp	x19,x20,[x29,#16]
	add	sp,sp,#4*$SZ
	ldp	x21,x22,[x29,#32]
	ldp	x23,x24,[x29,#48]
	ldp	x25,x26,[x29,#64]
	ldp	x27,x28,[x29,#80]
	ldp	x29,x30,[sp],#128
	ret
.size	$func,.-$func

.section .rodata
.align	6
.type	.LK$BITS,%object
.LK$BITS:
___
$code.=<<___ if ($SZ==8);
	.quad	0x428a2f98d728ae22,0x7137449123ef65cd
	.quad	0xb5c0fbcfec4d3b2f,0xe9b5dba58189dbbc
	.quad	0x3956c25bf348b538,0x59f111f1b605d019
	.quad	0x923f82a4af194f9b,0xab1c5ed5da6d8118
	.quad	0xd807aa98a3030242,0x12835b0145706fbe
	.quad	0x243185be4ee4b28c,0x550c7dc3d5ffb4e2
	.quad	0x72be5d74f27b896f,0x80deb1fe3b1696b1
	.quad	0x9bdc06a725c71235,0xc19bf174cf692694
	.quad	0xe49b69c19ef14ad2,0xefbe4786384f25e3
	.quad	0x0fc19dc68b8cd5b5,0x240ca1cc77ac9c65
	.quad	0x2de92c6f592b0275,0x4a7484aa6ea6e483
	.quad	0x5cb0a9dcbd41fbd4,0x76f988da831153b5
	.quad	0x983e5152ee66dfab,0xa831c66d2db43210
	.quad	0xb00327c898fb213f,0xbf597fc7beef0ee4
	.quad	0xc6e00bf33da88fc2,0xd5a79147930aa725
	.quad	0x06ca6351e003826f,0x142929670a0e6e70
	.quad	0x27b70a8546d22ffc,0x2e1b21385c26c926
	.quad	0x4d2c6dfc5ac42aed,0x53380d139d95b3df
	.quad	0x650a73548baf63de,0x766a0abb3c77b2a8
	.quad	0x81c2c92e47edaee6,0x92722c851482353b
	.quad	0xa2bfe8a14cf10364,0xa81a664bbc423001
	.quad	0xc24b8b70d0f89791,0xc76c51a30654be30
	.quad	0xd192e819d6ef5218,0xd69906245565a910
	.quad	0xf40e35855771202a,0x106aa07032bbd1b8
	.quad	0x19a4c116b8d2d0c8,0x1e376c085141ab53
	.quad	0x2748774cdf8eeb99,0x34b0bcb5e19b48a8
	.quad	0x391c0cb3c5c95a63,0x4ed8aa4ae3418acb
	.quad	0x5b9cca4f7763e373,0x682e6ff3d6b2b8a3
	.quad	0x748f82ee5defb2fc,0x78a5636f43172f60
	.quad	0x84c87814a1f0ab72,0x8cc702081a6439ec
	.quad	0x90befffa23631e28,0xa4506cebde82bde9
	.quad	0xbef9a3f7b2c67915,0xc67178f2e372532b
	.quad	0xca273eceea26619c,0xd186b8c721c0c207
	.quad	0xeada7dd6cde0eb1e,0xf57d4f7fee6ed178
	.quad	0x06f067aa72176fba,0x0a637dc5a2c898a6
	.quad	0x113f9804bef90dae,0x1b710b35131c471b
	.quad	0x28db77f523047d84,0x32caab7b40c72493
	.quad	0x3c9ebe0a15c9bebc,0x431d67c49c100d4c
	.quad	0x4cc5d4becb3e42b6,0x597f299cfc657e2a
	.quad	0x5fcb6fab3ad6faec,0x6c44198c4a475817
	.quad	0	// terminator
___
$code.=<<___ if ($SZ==4);
	.long	0x428a2f98,0x71374491,0xb5c0fbcf,0xe9b5dba5
	.long	0x3956c25b,0x59f111f1,0x923f82a4,0xab1c5ed5
	.long	0xd807aa98,0x12835b01,0x243185be,0x550c7dc3
	.long	0x72be5d74,0x80deb1fe,0x9bdc06a7,0xc19bf174
	.long	0xe49b69c1,0xefbe4786,0x0fc19dc6,0x240ca1cc
	.long	0x2de92c6f,0x4a7484aa,0x5cb0a9dc,0x76f988da
	.long	0x983e5152,0xa831c66d,0xb00327c8,0xbf597fc7
	.long	0xc6e00bf3,0xd5a79147,0x06ca6351,0x14292967
	.long	0x27b70a85,0x2e1b2138,0x4d2c6dfc,0x53380d13
	.long	0x650a7354,0x766a0abb,0x81c2c92e,0x92722c85
	.long	0xa2bfe8a1,0xa81a664b,0xc24b8b70,0xc76c51a3
	.long	0xd192e819,0xd6990624,0xf40e3585,0x106aa070
	.long	0x19a4c116,0x1e376c08,0x2748774c,0x34b0bcb5
	.long	0x391c0cb3,0x4ed8aa4a,0x5b9cca4f,0x682e6ff3
	.long	0x748f82ee,0x78a5636f,0x84c87814,0x8cc70208
	.long	0x90befffa,0xa4506ceb,0xbef9a3f7,0xc67178f2
	.long	0	//terminator
___
$code.=<<___;
.size	.LK$BITS,.-.LK$BITS
<<<<<<< HEAD
#ifndef	__KERNEL__
.align	3
.LGFp_armcap_P:
# ifdef	__ILP32__
	.long	GFp_armcap_P-.
# else
	.quad	GFp_armcap_P-.
# endif
#endif
=======
>>>>>>> 293d9ee4
.asciz	"SHA$BITS block transform for ARMv8, CRYPTOGAMS by <appro\@openssl.org>"
.align	2
___

if ($SZ==4) {
my $Ktbl="x3";

my ($ABCD,$EFGH,$abcd)=map("v$_.16b",(0..2));
my @MSG=map("v$_.16b",(4..7));
my ($W0,$W1)=("v16.4s","v17.4s");
my ($ABCD_SAVE,$EFGH_SAVE)=("v18.16b","v19.16b");

$code.=<<___;
.text
#ifndef	__KERNEL__
.type	sha256_block_armv8,%function
.align	6
sha256_block_armv8:
.Lv8_entry:
	stp		x29,x30,[sp,#-16]!
	add		x29,sp,#0

	ld1.32		{$ABCD,$EFGH},[$ctx]
	adrp		$Ktbl,:pg_hi21:.LK256
	add		$Ktbl,$Ktbl,:lo12:.LK256

.Loop_hw:
	ld1		{@MSG[0]-@MSG[3]},[$inp],#64
	sub		$num,$num,#1
	ld1.32		{$W0},[$Ktbl],#16
	rev32		@MSG[0],@MSG[0]
	rev32		@MSG[1],@MSG[1]
	rev32		@MSG[2],@MSG[2]
	rev32		@MSG[3],@MSG[3]
	orr		$ABCD_SAVE,$ABCD,$ABCD		// offload
	orr		$EFGH_SAVE,$EFGH,$EFGH
___
for($i=0;$i<12;$i++) {
$code.=<<___;
	ld1.32		{$W1},[$Ktbl],#16
	add.i32		$W0,$W0,@MSG[0]
	sha256su0	@MSG[0],@MSG[1]
	orr		$abcd,$ABCD,$ABCD
	sha256h		$ABCD,$EFGH,$W0
	sha256h2	$EFGH,$abcd,$W0
	sha256su1	@MSG[0],@MSG[2],@MSG[3]
___
	($W0,$W1)=($W1,$W0);	push(@MSG,shift(@MSG));
}
$code.=<<___;
	ld1.32		{$W1},[$Ktbl],#16
	add.i32		$W0,$W0,@MSG[0]
	orr		$abcd,$ABCD,$ABCD
	sha256h		$ABCD,$EFGH,$W0
	sha256h2	$EFGH,$abcd,$W0

	ld1.32		{$W0},[$Ktbl],#16
	add.i32		$W1,$W1,@MSG[1]
	orr		$abcd,$ABCD,$ABCD
	sha256h		$ABCD,$EFGH,$W1
	sha256h2	$EFGH,$abcd,$W1

	ld1.32		{$W1},[$Ktbl]
	add.i32		$W0,$W0,@MSG[2]
	sub		$Ktbl,$Ktbl,#$rounds*$SZ-16	// rewind
	orr		$abcd,$ABCD,$ABCD
	sha256h		$ABCD,$EFGH,$W0
	sha256h2	$EFGH,$abcd,$W0

	add.i32		$W1,$W1,@MSG[3]
	orr		$abcd,$ABCD,$ABCD
	sha256h		$ABCD,$EFGH,$W1
	sha256h2	$EFGH,$abcd,$W1

	add.i32		$ABCD,$ABCD,$ABCD_SAVE
	add.i32		$EFGH,$EFGH,$EFGH_SAVE

	cbnz		$num,.Loop_hw

	st1.32		{$ABCD,$EFGH},[$ctx]

	ldr		x29,[sp],#16
	ret
.size	sha256_block_armv8,.-sha256_block_armv8
#endif
___
}

$code.=<<___;
#ifndef	__KERNEL__
.comm	GFp_armcap_P,4,4
.hidden	GFp_armcap_P
#endif
___

{   my  %opcode = (
	"sha256h"	=> 0x5e004000,	"sha256h2"	=> 0x5e005000,
	"sha256su0"	=> 0x5e282800,	"sha256su1"	=> 0x5e006000	);

    sub unsha256 {
	my ($mnemonic,$arg)=@_;

	$arg =~ m/[qv]([0-9]+)[^,]*,\s*[qv]([0-9]+)[^,]*(?:,\s*[qv]([0-9]+))?/o
	&&
	sprintf ".inst\t0x%08x\t//%s %s",
			$opcode{$mnemonic}|$1|($2<<5)|($3<<16),
			$mnemonic,$arg;
    }
}

open SELF,$0;
while(<SELF>) {
        next if (/^#!/);
        last if (!s/^#/\/\// and !/^$/);
        print;
}
close SELF;

foreach(split("\n",$code)) {

	s/\`([^\`]*)\`/eval($1)/geo;

	s/\b(sha256\w+)\s+([qv].*)/unsha256($1,$2)/geo;

	s/\.\w?32\b//o		and s/\.16b/\.4s/go;
	m/(ld|st)1[^\[]+\[0\]/o	and s/\.4s/\.s/go;

	print $_,"\n";
}

close STDOUT;<|MERGE_RESOLUTION|>--- conflicted
+++ resolved
@@ -185,18 +185,8 @@
 ___
 $code.=<<___	if ($SZ==4);
 #ifndef	__KERNEL__
-<<<<<<< HEAD
-# ifdef	__ILP32__
-	ldrsw	x16,.LGFp_armcap_P
-# else
-	ldr	x16,.LGFp_armcap_P
-# endif
-	adr	x17,.LGFp_armcap_P
-	add	x16,x16,x17
-=======
-	adrp	x16,:pg_hi21:OPENSSL_armcap_P
-	add	x16,x16,:lo12:OPENSSL_armcap_P
->>>>>>> 293d9ee4
+	adrp	x16,:pg_hi21:GFp_armcap_P
+	add	x16,x16,:lo12:GFp_armcap_P
 	ldr	w16,[x16]
 	tst	w16,#ARMV8_SHA256
 	b.ne	.Lv8_entry
@@ -337,18 +327,6 @@
 ___
 $code.=<<___;
 .size	.LK$BITS,.-.LK$BITS
-<<<<<<< HEAD
-#ifndef	__KERNEL__
-.align	3
-.LGFp_armcap_P:
-# ifdef	__ILP32__
-	.long	GFp_armcap_P-.
-# else
-	.quad	GFp_armcap_P-.
-# endif
-#endif
-=======
->>>>>>> 293d9ee4
 .asciz	"SHA$BITS block transform for ARMv8, CRYPTOGAMS by <appro\@openssl.org>"
 .align	2
 ___
