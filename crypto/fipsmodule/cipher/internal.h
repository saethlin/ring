--- conflicted
+++ resolved
@@ -68,17 +68,16 @@
 extern "C" {
 #endif
 
-/* Preconditions for AEAD implementation methods. */
+// Preconditions for AEAD implementation methods. */
 
-<<<<<<< HEAD
-/* aead_check_alias returns 0 if |out| points within the buffer determined by
- * |in| and |in_len| and 1 otherwise.
- *
- * When processing, there's only an issue if |out| points within in[:in_len]
- * and isn't equal to |in|. If that's the case then writing the output will
- * stomp input that hasn't been read yet.
- *
- * This function checks for that case. */
+// aead_check_alias returns 0 if |out| points within the buffer determined by
+// |in| and |in_len| and 1 otherwise.
+//
+// When processing, there's only an issue if |out| points within in[:in_len]
+// and isn't equal to |in|. If that's the case then writing the output will
+// stomp input that hasn't been read yet.
+//
+// This function checks for that case. */
 static inline int aead_check_alias(const uint8_t *in, size_t in_len,
                                    const uint8_t *out) {
   if (out <= in) {
@@ -89,53 +88,10 @@
   return 0;
 }
 
-/* TODO: This isn't used yet, but it will probably be used soon, once
- * AES-GCM-SIV is integrated into *ring*.
- * */
+// TODO: This isn't used yet, but it will probably be used soon, once
+// AES-GCM-SIV is integrated into *ring*.
+//
 #if 0
-=======
-// EVP_CIPH_MODE_MASK contains the bits of |flags| that represent the mode.
-#define EVP_CIPH_MODE_MASK 0x3f
-
-// EVP_AEAD represents a specific AEAD algorithm.
-struct evp_aead_st {
-  uint8_t key_len;
-  uint8_t nonce_len;
-  uint8_t overhead;
-  uint8_t max_tag_len;
-  int seal_scatter_supports_extra_in;
-
-  // init initialises an |EVP_AEAD_CTX|. If this call returns zero then
-  // |cleanup| will not be called for that context.
-  int (*init)(EVP_AEAD_CTX *, const uint8_t *key, size_t key_len,
-              size_t tag_len);
-  int (*init_with_direction)(EVP_AEAD_CTX *, const uint8_t *key, size_t key_len,
-                             size_t tag_len, enum evp_aead_direction_t dir);
-  void (*cleanup)(EVP_AEAD_CTX *);
-
-  int (*open)(const EVP_AEAD_CTX *ctx, uint8_t *out, size_t *out_len,
-              size_t max_out_len, const uint8_t *nonce, size_t nonce_len,
-              const uint8_t *in, size_t in_len, const uint8_t *ad,
-              size_t ad_len);
-
-  int (*seal_scatter)(const EVP_AEAD_CTX *ctx, uint8_t *out, uint8_t *out_tag,
-                      size_t *out_tag_len, size_t max_out_tag_len,
-                      const uint8_t *nonce, size_t nonce_len, const uint8_t *in,
-                      size_t in_len, const uint8_t *extra_in,
-                      size_t extra_in_len, const uint8_t *ad, size_t ad_len);
-
-  int (*open_gather)(const EVP_AEAD_CTX *ctx, uint8_t *out,
-                     const uint8_t *nonce, size_t nonce_len, const uint8_t *in,
-                     size_t in_len, const uint8_t *in_tag, size_t in_tag_len,
-                     const uint8_t *ad, size_t ad_len);
-
-  int (*get_iv)(const EVP_AEAD_CTX *ctx, const uint8_t **out_iv,
-                size_t *out_len);
-
-  size_t (*tag_len)(const EVP_AEAD_CTX *ctx, size_t in_Len,
-                    size_t extra_in_len);
-};
->>>>>>> 808f8329
 
 // aes_ctr_set_key initialises |*aes_key| using |key_bytes| bytes from |key|,
 // where |key_bytes| must either be 16, 24 or 32. If not NULL, |*out_block| is
