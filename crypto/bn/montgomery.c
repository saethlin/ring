--- conflicted
+++ resolved
@@ -189,22 +189,14 @@
   /* Save RR = R**2 (mod N). R is the smallest power of 2**BN_BITS such that R
    * > mod. Even though the assembly on some 32-bit platforms works with 64-bit
    * values, using |BN_BITS2| here, rather than |BN_MONT_CTX_N0_LIMBS *
-<<<<<<< HEAD
-   * BN_BITS2|, is correct because because R^2 will still be a multiple of the
-   * latter as |BN_MONT_CTX_N0_LIMBS| is either one or two. */
-  unsigned lgBigR = (GFp_BN_num_bits(mod) + (BN_BITS2 - 1)) / BN_BITS2 * BN_BITS2;
-  GFp_BN_zero(&mont->RR);
-  if (!GFp_BN_set_bit(&mont->RR, lgBigR * 2) ||
-      !GFp_BN_mod(&mont->RR, &mont->RR, &mont->N)) {
-=======
    * BN_BITS2|, is correct because R**2 will still be a multiple of the latter
    * as |BN_MONT_CTX_N0_LIMBS| is either one or two.
    *
    * XXX: This is not constant time with respect to |mont->N|, but it should
    * be. */
-  unsigned lgBigR = (BN_num_bits(mod) + (BN_BITS2 - 1)) / BN_BITS2 * BN_BITS2;
-  if (!bn_mod_exp_base_2_vartime(&mont->RR, lgBigR * 2, &mont->N)) {
->>>>>>> 16bfff71
+  unsigned lgBigR =
+      (GFp_BN_num_bits(mod) + (BN_BITS2 - 1)) / BN_BITS2 * BN_BITS2;
+  if (!GFp_bn_mod_exp_base_2_vartime(&mont->RR, lgBigR * 2, &mont->N)) {
     return 0;
   }
 
